import { ethers } from 'hardhat';
import {
  BadERC721,
  ReserveAuctionV1,
  TestEIP2981ERC721,
  TestERC721,
  TestModuleV1,
  WETH,
  ERC20TransferHelper,
  ERC721TransferHelper,
  SimpleModule,
  AsksV1,
  OffersV1,
  CollectionOffersV1,
<<<<<<< HEAD
  CoveredPutsV1,
=======
  CoveredCallsV1,
>>>>>>> e0dce5d2
  ERC1155TransferHelper,
  TestERC1155,
  TestModuleV2,
  RoyaltyEngineV1,
  RoyaltyEngineV1__factory,
  ZoraProtocolFeeSettings,
  ZoraModuleManager,
} from '../typechain';
import { BigNumber, BigNumberish, Contract } from 'ethers';
import {
  Erc721,
  MarketFactory,
  Media,
  MediaFactory,
} from '@zoralabs/core/dist/typechain';
import { deployMockContract } from 'ethereum-waffle';

export const revert = (messages: TemplateStringsArray, ...rest) =>
  `VM Exception while processing transaction: reverted with reason string '${messages[0]}'`;

export const ONE_DAY = 24 * 60 * 60;
export const ONE_HALF_ETH = ethers.utils.parseEther('0.5');
export const ONE_ETH = ethers.utils.parseEther('1');
export const TWO_ETH = ethers.utils.parseEther('2');
export const THREE_ETH = ethers.utils.parseEther('3');
export const FIVE_ETH = ethers.utils.parseEther('5');
export const NINE_ETH = ethers.utils.parseEther('9');
export const TEN_ETH = ethers.utils.parseEther('10');
export const TEN_POINT_FIVE_ETH = ethers.utils.parseEther('10.5');
export const TWENTY_ETH = ethers.utils.parseEther('20');
export const TENTH_ETH = ethers.utils.parseEther('0.1');
export const THOUSANDTH_ETH = ethers.utils.parseEther('0.001');

// Helper function to parse numbers and do approximate number calculations
export const toRoundedNumber = (bn: BigNumber) =>
  bn.div(THOUSANDTH_ETH).toNumber();

export const deployZoraModuleManager = async (
  registrar: string,
  feeSettings: string
) => {
  const ZoraModuleManager = await ethers.getContractFactory(
    'ZoraModuleManager'
  );
  const moduleManager = await ZoraModuleManager.deploy(registrar, feeSettings);
  await moduleManager.deployed();
  return moduleManager as ZoraModuleManager;
};

export const registerModule = async (
  manager: ZoraModuleManager,
  moduleAddress: string
) => {
  return manager.registerModule(moduleAddress);
};

export const deployERC20TransferHelper = async (moduleManager: string) => {
  const ERC20TransferHelperFactory = await ethers.getContractFactory(
    'ERC20TransferHelper'
  );
  const transferHelper = await ERC20TransferHelperFactory.deploy(moduleManager);
  await transferHelper.deployed();

  return transferHelper as ERC20TransferHelper;
};

export const deployERC721TransferHelper = async (moduleManager: string) => {
  const ERC721TransferHelperFactory = await ethers.getContractFactory(
    'ERC721TransferHelper'
  );
  const transferHelper = await ERC721TransferHelperFactory.deploy(
    moduleManager
  );
  await transferHelper.deployed();

  return transferHelper as ERC721TransferHelper;
};

export const deployERC1155TransferHelper = async (moduleManager: string) => {
  const ERC1155TransferHelperFactory = await ethers.getContractFactory(
    'ERC1155TransferHelper'
  );
  const transferHelper = await ERC1155TransferHelperFactory.deploy(
    moduleManager
  );
  await transferHelper.deployed();

  return transferHelper as ERC1155TransferHelper;
};

export const deployRoyaltyEngine = async () => {
  const [deployer] = await ethers.getSigners();
  const royaltyEngine = await deployMockContract(
    deployer,
    RoyaltyEngineV1__factory.abi
  );

  return royaltyEngine as unknown as RoyaltyEngineV1;
};

export const deployTestModule = async (
  erc20Helper: string,
  erc721Helper: string
) => {
  const TestModuleFactory = await ethers.getContractFactory('TestModuleV1');
  const testModule = await TestModuleFactory.deploy(erc20Helper, erc721Helper);
  await testModule.deployed();
  return testModule as TestModuleV1;
};

export const deployTestModuleV2 = async (erc1155Helper: string) => {
  const TestModuleV2Factory = await ethers.getContractFactory('TestModuleV2');
  const testModuleV2 = await TestModuleV2Factory.deploy(erc1155Helper);
  await testModuleV2.deployed();
  return testModuleV2 as TestModuleV2;
};

export const deploySimpleModule = async () => {
  const SimpleModuleFactory = await ethers.getContractFactory('SimpleModule');
  const simpleModule = await SimpleModuleFactory.deploy();
  await simpleModule.deployed();

  return simpleModule as SimpleModule;
};

export const deployZoraProtocol = async () => {
  const [deployer] = await ethers.getSigners();
  const market = await (await new MarketFactory(deployer).deploy()).deployed();
  const media = await (
    await new MediaFactory(deployer).deploy(market.address)
  ).deployed();
  await market.configure(media.address);
  return { market, media };
};

export const deployBadERC721 = async () => {
  const BadERC721Factory = await ethers.getContractFactory('BadERC721');
  const badERC721 = await BadERC721Factory.deploy();
  return badERC721 as BadERC721;
};

export const deployTestERC721 = async () => {
  const TestERC721Factory = await ethers.getContractFactory('TestERC721');
  const testERC721 = await TestERC721Factory.deploy();
  return testERC721 as TestERC721;
};

export const deployTestERC1155 = async () => {
  const TestERC1155Factory = await ethers.getContractFactory('TestERC1155');
  const testERC1155 = await TestERC1155Factory.deploy();
  return testERC1155 as TestERC1155;
};

export const deployTestEIP2981ERC721 = async () => {
  const TestEIP2981ERC721Factory = await ethers.getContractFactory(
    'TestEIP2981ERC721'
  );
  const testEIP2981ERC721 = await TestEIP2981ERC721Factory.deploy();
  return testEIP2981ERC721 as TestEIP2981ERC721;
};

export const deployWETH = async () => {
  const WETHFactory = await ethers.getContractFactory('WETH');
  const weth = await WETHFactory.deploy();
  return weth as WETH;
};

export const deployProtocolFeeSettings = async () => {
  const FeeSettingsFactory = await ethers.getContractFactory(
    'ZoraProtocolFeeSettings'
  );
  const feeSettings = await FeeSettingsFactory.deploy();
  return feeSettings as ZoraProtocolFeeSettings;
};

export const deployReserveAuctionV1 = async (
  erc20TransferHelper: string,
  erc721TransferHelper: string,
  zoraV1Media: string,
  zoraV1Market: string,
  royaltyRegistry: string,
  protocolFeeSettings: string,
  weth: string
) => {
  const ReserveAuctionV1Factory = await ethers.getContractFactory(
    'ReserveAuctionV1'
  );
  const reserveAuction = await ReserveAuctionV1Factory.deploy(
    erc20TransferHelper,
    erc721TransferHelper,
    zoraV1Media,
    zoraV1Market,
    royaltyRegistry,
    protocolFeeSettings,
    weth
  );
  await reserveAuction.deployed();
  return reserveAuction as ReserveAuctionV1;
};

export const mintZoraNFT = async (zoraV1Media: Media, seed = '') => {
  const metadataHex = ethers.utils.formatBytes32String(seed);
  const metadataHash = ethers.utils.sha256(metadataHex);
  const hash = ethers.utils.arrayify(metadataHash);
  await zoraV1Media.mint(
    {
      tokenURI: 'zora.co',
      metadataURI: 'zora.co',
      contentHash: hash,
      metadataHash: hash,
    },
    {
      prevOwner: { value: 0 },
      owner: { value: BigNumber.from('85000000000000000000') },
      creator: { value: BigNumber.from('15000000000000000000') },
    }
  );
};

export const approveNFTTransfer = async (token: Erc721, spender: string) => {
  await token.setApprovalForAll(spender, true);
};

export async function createReserveAuction(
  tokenContract: Contract,
  reserveAuction: ReserveAuctionV1,
  sellerFundsRecipient: string,
  findersFeePercentage: number,
  currency = ethers.constants.AddressZero,
  tokenId = 0
) {
  const duration = 60 * 60 * 24;
  const reservePrice = BigNumber.from(10).pow(18).div(2);

  await reserveAuction.createAuction(
    tokenContract.address,
    tokenId,
    duration,
    reservePrice,
    sellerFundsRecipient,
    findersFeePercentage,
    currency,
    0
  );
}

export async function bid(
  reserveAuction: ReserveAuctionV1,
  tokenContract: string,
  tokenId: number,
  amount: BigNumberish,
  finder: string,
  currency = ethers.constants.AddressZero
) {
  await reserveAuction.createBid(tokenContract, tokenId, amount, finder, {
    value: currency === ethers.constants.AddressZero ? amount : 0,
  });
}

export async function timeTravel(to: number) {
  await ethers.provider.send('evm_setNextBlockTimestamp', [to]);
}

export async function timeTravelToEndOfAuction(
  reserveAuction: ReserveAuctionV1,
  tokenContract: string,
  tokenId: number,
  afterEnd = false
) {
  const auction = await reserveAuction.auctionForNFT(tokenContract, tokenId);
  const base = auction.firstBidTime.add(auction.duration);
  const target = afterEnd ? base : base.sub(1);
  await timeTravel(target.toNumber());
}

export async function settleAuction(
  reserveAuction: ReserveAuctionV1,
  tokenContract: string,
  tokenId: number
) {
  await reserveAuction.settleAuction(tokenContract, tokenId);
}

export async function mintERC2981Token(eip2981: TestEIP2981ERC721, to: string) {
  await eip2981.mint(to, 0);
}

export async function mintERC721Token(erc721: TestERC721, to: string) {
  await erc721.mint(to, 0);
}

export async function mintMultipleERC721Tokens(
  erc721: TestERC721,
  to: string,
  num: number
) {
  for (let i = 0; i < num; i++) {
    await erc721.mint(to, i);
  }
}

export async function deployAsksV1(
  erc20Helper: string,
  erc721Helper: string,
  royaltyRegistry: string,
  protocolFeeSettings: string,
  weth: string
) {
  const AsksV1Factory = await ethers.getContractFactory('AsksV1');
  const asks = await AsksV1Factory.deploy(
    erc20Helper,
    erc721Helper,
    royaltyRegistry,
    protocolFeeSettings,
    weth
  );
  await asks.deployed();
  return asks as AsksV1;
}

export async function deployOffersV1(
  erc20Helper: string,
  erc721Helper: string,
  royaltyRegistry: string,
  protocolFeeSettings: string,
  weth: string
) {
  const OffersV1Factory = await ethers.getContractFactory('OffersV1');
  const offers = await OffersV1Factory.deploy(
    erc20Helper,
    erc721Helper,
    royaltyRegistry,
    protocolFeeSettings,
    weth
  );
  await offers.deployed();
  return offers as OffersV1;
}

export async function deployCollectionOffersV1(
  erc20Helper: string,
  erc721Helper: string,
  royaltyRegistry: string,
  protocolFeeSettings: string,
  weth: string
) {
  const CollectionOffersV1Factory = await ethers.getContractFactory(
    'CollectionOffersV1'
  );
  const collectionOffers = await CollectionOffersV1Factory.deploy(
    erc20Helper,
    erc721Helper,
    royaltyRegistry,
    protocolFeeSettings,
    weth
  );
  await collectionOffers.deployed();
  return collectionOffers as CollectionOffersV1;
}

<<<<<<< HEAD
export async function deployCoveredPutsV1(
=======
export async function deployCoveredCallsV1(
>>>>>>> e0dce5d2
  erc20Helper: string,
  erc721Helper: string,
  royaltyRegistry: string,
  protocolFeeSettings: string,
  weth: string
) {
<<<<<<< HEAD
  const CoveredPutsV1Factory = await ethers.getContractFactory('CoveredPutsV1');
  const coveredPuts = await CoveredPutsV1Factory.deploy(
=======
  const CoveredCallsV1Factory = await ethers.getContractFactory(
    'CoveredCallsV1'
  );
  const coveredCalls = await CoveredCallsV1Factory.deploy(
>>>>>>> e0dce5d2
    erc20Helper,
    erc721Helper,
    royaltyRegistry,
    protocolFeeSettings,
    weth
  );
<<<<<<< HEAD
  await coveredPuts.deployed();
  return coveredPuts as CoveredPutsV1;
=======
  await coveredCalls.deployed();
  return coveredCalls as CoveredCallsV1;
>>>>>>> e0dce5d2
}<|MERGE_RESOLUTION|>--- conflicted
+++ resolved
@@ -12,11 +12,8 @@
   AsksV1,
   OffersV1,
   CollectionOffersV1,
-<<<<<<< HEAD
+  CoveredCallsV1,
   CoveredPutsV1,
-=======
-  CoveredCallsV1,
->>>>>>> e0dce5d2
   ERC1155TransferHelper,
   TestERC1155,
   TestModuleV2,
@@ -377,37 +374,42 @@
   return collectionOffers as CollectionOffersV1;
 }
 
-<<<<<<< HEAD
-export async function deployCoveredPutsV1(
-=======
 export async function deployCoveredCallsV1(
->>>>>>> e0dce5d2
   erc20Helper: string,
   erc721Helper: string,
   royaltyRegistry: string,
   protocolFeeSettings: string,
   weth: string
 ) {
-<<<<<<< HEAD
-  const CoveredPutsV1Factory = await ethers.getContractFactory('CoveredPutsV1');
-  const coveredPuts = await CoveredPutsV1Factory.deploy(
-=======
   const CoveredCallsV1Factory = await ethers.getContractFactory(
     'CoveredCallsV1'
   );
   const coveredCalls = await CoveredCallsV1Factory.deploy(
->>>>>>> e0dce5d2
     erc20Helper,
     erc721Helper,
     royaltyRegistry,
     protocolFeeSettings,
     weth
   );
-<<<<<<< HEAD
+  await coveredCalls.deployed();
+  return coveredCalls as CoveredCallsV1;
+
+}
+export async function deployCoveredPutsV1(
+  erc20Helper: string,
+  erc721Helper: string,
+  royaltyRegistry: string,
+  protocolFeeSettings: string,
+  weth: string
+) {
+  const CoveredPutsV1Factory = await ethers.getContractFactory('CoveredPutsV1');
+  const coveredPuts = await CoveredPutsV1Factory.deploy(
+    erc20Helper: string,
+    erc721Helper: string,
+    royaltyRegistry: string,
+    protocolFeeSettings: string,
+    weth: string
+  );
   await coveredPuts.deployed();
   return coveredPuts as CoveredPutsV1;
-=======
-  await coveredCalls.deployed();
-  return coveredCalls as CoveredCallsV1;
->>>>>>> e0dce5d2
 }